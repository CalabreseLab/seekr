"""These tests are treated a little like integration tests."""

import sys
import networkx
import numpy as np
import pandas as pd
import pkg_resources
<<<<<<< HEAD
import pytest
import sys
from pathlib import Path
=======

import pytest
>>>>>>> 172078a2

from seekr import console_scripts
from seekr import graph

class TestConsoleScripts:

    # TODO Move to integration testing or somewhere that doesn't mess with Travis
    # def test_run_download_gencode(self, tmpdir):
    #     out_path = Path(tmpdir, 'lncs.fa.gz')
    #     unzipped = Path(tmpdir, 'lncs.fa')
    #     console_scripts._run_download_gencode(biotype='lncRNA',
    #                                           species='human',
    #                                           release='20',
    #                                           out_path=str(out_path),
    #                                           unzip=True)
    #     assert not out_path.exists()
    #     assert unzipped.exists()
    #     with unzipped.open() as in_file:
    #         count = len(in_file.readlines())
    #         assert count == 48978

    def test_run_kmer_counts(self, tmpdir):
        infasta = 'tests/data/example.fa'
        infasta = pkg_resources.resource_filename('seekr', infasta)
        outfile = str(tmpdir.join('2mers.npy'))
        console_scripts._run_kmer_counts(fasta=infasta,
                                         outfile=outfile,
                                         kmer=2,
                                         binary=True,
                                         centered=True,
                                         standardized=True,
                                         log2=2,
                                         remove_labels=True,
                                         mean_vector=None,
                                         std_vector=None,
                                         alphabet='AGTC')
        kmers = np.load(outfile)
        expected = 'tests/data/example_2mers_counts.npy'
        expected = pkg_resources.resource_filename('seekr', expected)
        expected = np.load(expected)
        assert np.allclose(kmers, expected)

    def test_run_kmer_counts_raw_csv(self, tmpdir):
        infasta = 'tests/data/example.fa'
        infasta = pkg_resources.resource_filename('seekr', infasta)
        outfile = str(tmpdir.join('3mers.csv'))
        console_scripts._run_kmer_counts(fasta=infasta,
                                         outfile=outfile,
                                         kmer=3,
                                         binary=False,
                                         centered=False,
                                         standardized=False,
                                         log2=3,
                                         remove_labels=True,
                                         mean_vector=None,
                                         std_vector=None,
                                         alphabet='AGTC')
        kmers = pd.read_csv(outfile, header=None)
        expected = 'tests/data/example_3mers_raw.csv'
        expected = pkg_resources.resource_filename('seekr', expected)
        expected = pd.read_csv(expected, header=None)
        print(kmers.values)
        print(expected)
        assert np.allclose(kmers.values, expected.values)
    def test_run_kmer_counts_vectors(self, tmpdir):
        infasta = 'tests/data/example.fa'
        infasta = pkg_resources.resource_filename('seekr', infasta)
        mean_vector = 'tests/data/example_mean.npy'
        mean_vector = pkg_resources.resource_filename('seekr', mean_vector)
        std_vector = 'tests/data/example_std.npy'
        std_vector = pkg_resources.resource_filename('seekr', std_vector)
        outfile = str(tmpdir.join('2mers_vectors.npy'))
        console_scripts._run_kmer_counts(fasta=infasta,
                                         outfile=outfile,
                                         kmer=2,
                                         binary=True,
                                         centered=False,
                                         standardized=False,
                                         log2=2,
                                         remove_labels=True,
                                         mean_vector=mean_vector,
                                         std_vector=std_vector,
                                         alphabet='AGTC')
        kmers = np.load(outfile)
        expected = 'tests/data/example_2mers_count.npy'
        expected = pkg_resources.resource_filename('seekr', expected)
        expected = np.load(expected)
        assert np.allclose(kmers, expected)

    def test_run_norm_vectors(self, tmpdir):
        infasta = 'tests/data/example.fa'
        infasta = pkg_resources.resource_filename('seekr', infasta)
        mean = str(tmpdir.join('mean.npy'))
        std = str(tmpdir.join('std.npy'))
        console_scripts._run_norm_vectors(fasta=infasta,
                                          mean_vector=mean,
                                          std_vector=std,
                                          count_log2=False,
                                          kmer=2)
        mean = np.load(mean)
        std = np.load(std)
        expected_mean = 'tests/data/example_mean.npy'
        expected_mean = pkg_resources.resource_filename('seekr', expected_mean)
        expected_mean = np.load(expected_mean)
        expected_std = 'tests/data/example_std.npy'
        expected_std = pkg_resources.resource_filename('seekr', expected_std)
        expected_std = np.load(expected_std)
        assert np.allclose(mean, expected_mean)
        assert np.allclose(std, expected_std)

    def test_run_graph(self, tmpdir):
        kmers = 'tests/data/example_2mers.npy'
        kmers = pkg_resources.resource_filename('seekr', kmers)
        kmers = np.load(kmers)
        adj = np.corrcoef(kmers) * -1  # Flip signs for fewer negatives
        names = list(range(5))
        adj = pd.DataFrame(adj, names, names)
        adj_path = str(tmpdir.join('adj.csv'))
        adj.to_csv(adj_path)
        gml_path = str(tmpdir.join('graph.gml'))
        csv_path = str(tmpdir.join('communities.csv'))
        console_scripts._run_graph(adj=adj,
                                   gml_path=gml_path,
                                   csv_path=csv_path,
                                   louvain=False,
                                   threshold=.15,
                                   resolution=1,
                                   n_comms=5,
                                   seed=0)
        in_graph = networkx.read_gml(gml_path)
        in_df = pd.read_csv(csv_path, index_col=0)
        assert list(in_graph.nodes()) == [str(i) for i in range(5)]
        expected_weight = in_graph.edges()[('0', '2')]['weight']
        assert np.isclose(expected_weight, 0.5278957407763157)
        assert np.alltrue(in_df['Group'].values == np.array([0, 1, 0, 0, 1]))
<<<<<<< HEAD
=======

>>>>>>> 172078a2
    @pytest.mark.skipif(sys.platform == 'darwin', reason='Random seed fails on Mac')
    def test_run_gen_rand_rnas(self, tmpdir):
        infasta = 'tests/data/example2.fa'
        infasta = pkg_resources.resource_filename('seekr', infasta)
        outfasta = str(tmpdir.join('rand.fa'))
        k = '2'
        mutations = '5'
        seed = '0'
        group = False
        console_scripts._run_gen_rand_rnas(infasta, outfasta, k, mutations, seed, group)
        with open(outfasta) as outfasta:
            rand_fasta = ''.join(next(outfasta) for i in range(6))
        expected = ('>ENST1|ENSG1|OTTHUMG1|OTTHUMT1|JK-001|JK|918|CDS:1-918|\n'
                    'TATCAG\n'
                    '>ENST2|ENSG1|OTTHUMG1|OTTHUMT2|JK-201|JK|918|CDS:1-918|\n'
                    'ATACGCA\n'
                    '>ENST3|ENSG2|OTTHUMG2|OTTHUMT3|JK2-201|JK2|918|CDS:1-918|\n'
                    'CTACGCT\n')
        assert rand_fasta == expected<|MERGE_RESOLUTION|>--- conflicted
+++ resolved
@@ -5,14 +5,9 @@
 import numpy as np
 import pandas as pd
 import pkg_resources
-<<<<<<< HEAD
-import pytest
-import sys
-from pathlib import Path
-=======
+
 
 import pytest
->>>>>>> 172078a2
 
 from seekr import console_scripts
 from seekr import graph
@@ -148,10 +143,7 @@
         expected_weight = in_graph.edges()[('0', '2')]['weight']
         assert np.isclose(expected_weight, 0.5278957407763157)
         assert np.alltrue(in_df['Group'].values == np.array([0, 1, 0, 0, 1]))
-<<<<<<< HEAD
-=======
 
->>>>>>> 172078a2
     @pytest.mark.skipif(sys.platform == 'darwin', reason='Random seed fails on Mac')
     def test_run_gen_rand_rnas(self, tmpdir):
         infasta = 'tests/data/example2.fa'
